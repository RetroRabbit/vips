#include <stdlib.h>
#include <vips/vips.h>
#include <vips/basic.h>
#include <vips/vips7compat.h>

int
vips_initialize()
{
    return vips_init("govips");
}

int
vips_gaussian_blur(VipsImage *in, VipsImage **out, double sigma)
{
  // return vips_gaussblur(in, out, sigma, "precision", VipsPrecision precision, "min_ampl", double min_amp, NULL);
  return vips_gaussblur(in, out, sigma, NULL);
}

int
vips_affine_interpolator(VipsImage *in, VipsImage **out, double a, double b, double c, double d, VipsInterpolate *interpolator)
{
    return vips_affine(in, out, a, b, c, d, "interpolate", interpolator, NULL);
};

int
vips_jpegload_buffer_seq(void *buf, size_t len, VipsImage **out)
{
    return vips_jpegload_buffer(buf, len, out, "access", VIPS_ACCESS_SEQUENTIAL, NULL);
};

int
vips_magickload_(const char *filename, VipsImage **out)
{
    return vips_magickload(filename, out, NULL);
};

int
vips_magickload_buffer_(void *buf, size_t len, VipsImage **out)
{
    return vips_magickload_buffer(buf, len, out, NULL);
};

int
vips_crop_(VipsImage *in, VipsImage **out, int left, int top, int width, int height)
{
  return vips_crop(in, out, left, top, width, height, NULL);
}


int
vips_jpegload_buffer_shrink(void *buf, size_t len, VipsImage **out, int shrink)
{
    return vips_jpegload_buffer(buf, len, out, "shrink", shrink, NULL);
};

int
vips_pngload_buffer_seq(void *buf, size_t len, VipsImage **out)
{
    return vips_pngload_buffer(buf, len, out, "access", VIPS_ACCESS_SEQUENTIAL, NULL);
};

int
<<<<<<< HEAD
=======
vips_gifload_buffer_seq(void *buf, size_t len, VipsImage **out)
{
    return vips_gifload_buffer(buf, len, out, "access", VIPS_ACCESS_SEQUENTIAL, NULL);
};

int
>>>>>>> 87cfaf94
vips_webpload_buffer_seq(void *buf, size_t len, VipsImage **out)
{
    return vips_webpload_buffer(buf, len, out, "access", VIPS_ACCESS_SEQUENTIAL, NULL);
};

int
vips_shrink_0(VipsImage *in, VipsImage **out, double xshrink, double yshrink)
{
    return vips_shrink(in, out, xshrink, yshrink, NULL);
};

int
vips_copy_0(VipsImage *in, VipsImage **out)
{
    return vips_copy(in, out, NULL);
}

int
vips_flatten_0(VipsImage *in, VipsImage **out)
{
    VipsArrayDouble *white = vips_array_double_newv(1.0, 255.0);

    int flatten_value = vips_flatten(in, out, "background", white, NULL);
    vips_area_unref((VipsArea *)white);

    return flatten_value;
}

int
vips_embed_extend(VipsImage *in, VipsImage **out, int left, int top, int width, int height, int extend)
{
    return vips_embed(in, out, left, top, width, height, "extend", extend, NULL);
}

int
vips_colourspace_0(VipsImage *in, VipsImage **out, VipsInterpretation space)
{
    return vips_colourspace(in, out, space, NULL);
};

int
vips_extract_area_0(VipsImage *in, VipsImage **out, int left, int top, int width, int height)
{
    return vips_extract_area(in, out, left, top, width, height, NULL);
}

int
vips_pngsave_custom(VipsImage *in, void **buf, size_t *len, int strip, int quality, int interlace)
{
    return vips_pngsave_buffer(in, buf, len, "interlace", interlace, NULL);
}

int
vips_jpegsave_custom(VipsImage *in, void **buf, size_t *len, int strip, int quality, int interlace)
{
    return vips_jpegsave_buffer(in, buf, len, "strip", strip, "Q", quality, "optimize_coding", TRUE, "interlace", interlace, NULL);
}

int
<<<<<<< HEAD
vips_webpsave_custom(VipsImage *in, void **buf, size_t *len, int strip, int quality)
{
    return vips_webpsave_buffer(in, buf, len, "strip", strip, "Q", quality, NULL);
=======
vips_pngsave_custom(VipsImage *in, void **buf, size_t *len)
{
    return vips_pngsave_buffer(in, buf, len, NULL);
>>>>>>> 87cfaf94
}<|MERGE_RESOLUTION|>--- conflicted
+++ resolved
@@ -60,15 +60,6 @@
 };
 
 int
-<<<<<<< HEAD
-=======
-vips_gifload_buffer_seq(void *buf, size_t len, VipsImage **out)
-{
-    return vips_gifload_buffer(buf, len, out, "access", VIPS_ACCESS_SEQUENTIAL, NULL);
-};
-
-int
->>>>>>> 87cfaf94
 vips_webpload_buffer_seq(void *buf, size_t len, VipsImage **out)
 {
     return vips_webpload_buffer(buf, len, out, "access", VIPS_ACCESS_SEQUENTIAL, NULL);
@@ -128,13 +119,13 @@
 }
 
 int
-<<<<<<< HEAD
 vips_webpsave_custom(VipsImage *in, void **buf, size_t *len, int strip, int quality)
 {
     return vips_webpsave_buffer(in, buf, len, "strip", strip, "Q", quality, NULL);
-=======
-vips_pngsave_custom(VipsImage *in, void **buf, size_t *len)
+}
+
+int
+vips_gifload_buffer_seq(void *buf, size_t len, VipsImage **out)
 {
-    return vips_pngsave_buffer(in, buf, len, NULL);
->>>>>>> 87cfaf94
-}+    return vips_gifload_buffer(buf, len, out, "access", VIPS_ACCESS_SEQUENTIAL, NULL);
+};